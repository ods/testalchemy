# -*- coding: utf-8 -*-

import types
from sqlalchemy import event
from sqlalchemy.orm import util, Session
try:
    from sqlalchemy.orm import ScopedSession
except ImportError:
    from sqlalchemy.orm.scoping import scoped_session as ScopedSession

try:
    # Sqlalchemy >= 0.9
    remove_event = event.remove
except AttributeError:
    # Sqlalchemy < 0.9
    remove_event = event.Events._remove


__all__ = ['Sample', 'Restorable', 'DBHistory']


class sample_property(object):

    def __init__(self, method, name=None):
        self.method = method
        self.__doc__ = method.__doc__
        self.name = name or method.__name__

    def __get__(self, inst, cls):
        if inst is None:
            return self
        result = self.method(inst)
        if isinstance(result, (list, tuple)):
            inst.db.add_all(result)
        else:
            inst.db.add(result)
        inst.used_properties.add(self.name)
        setattr(inst, self.name, result)
        return result

    def __call__(self, obj):
        return self.method(obj)


class Sample(object):

    class __metaclass__(type):
        def __new__(cls, cls_name, bases, attributes):
            self = type.__new__(cls, cls_name, bases, attributes)
            for name in dir(self):
                if name.startswith('_') or name == 'create_all':
                    continue
                value = getattr(self, name)
                if isinstance(value, types.MethodType):
                    new_value = value.im_func
                # already decorated attribute, assigned from another class
                elif isinstance(value, sample_property) and name!= value.name:
                    new_value = value.method
                # classmethod, staticmethod and etc
                else:
                    continue
                setattr(self, name, sample_property(new_value, name=name))
            return self

    def __init__(self, db, **kwargs):
        if isinstance(db, ScopedSession):
            db = db.registry()
        self.db = db
        self.used_properties = set()
        self.__dict__.update(kwargs)

    def create_all(self):
        if self.db.autocommit:
            self.db.begin()
        map(lambda name: getattr(self, name), dir(self))
        self.db.commit()


class Restorable(object):

    def __init__(self, db, watch=None):
        if isinstance(db, ScopedSession):
            db = db.registry()
        self.db = db
        self.watch = watch or db
        self.history = {}

    def __enter__(self):
        event.listen(self.watch, 'after_flush', self.after_flush)

    def __exit__(self, type, value, traceback):
        db = self.db
        db.rollback()
        db.expunge_all()
        old_autoflush = db.autoflush
        db.autoflush = False
        if db.autocommit:
            db.begin()
        for cls, ident_set in self.history.items():
            for ident in ident_set:
                instance = db.query(cls).get(ident)
                if instance is not None:
                    db.delete(instance)
        db.commit()
        db.close()
        db.autoflush = old_autoflush
        remove_event(self.watch, 'after_flush', self.after_flush)
        

    def after_flush(self, db, flush_context, instances=None):
        for instance in db.new:
            cls, ident = util.identity_key(instance=instance)
            self.history.setdefault(cls, set()).add(ident)


class DBHistory(object):

    def __init__(self, session):
        assert isinstance(session, (Session, ScopedSession))
        self.session = session
        #XXX: It is not clear do we need events on class or object
        self._target = session
        if isinstance(session, ScopedSession):
            self._target = session.registry()
        self._created = set()
        self._deleted = set()
        self._updated = set()
        self.created_idents = {}
        self.updated_idents = {}
        self.deleted_idents = {}

    def last(self, model_cls, mode):
        assert mode in ('created', 'updated', 'deleted')
        return getattr(self, '%s_idents' % mode).get(model_cls, set())

    def _idents_to_objects_set(self, idents, model_cls):
        q = self.session.query
        return set([
            q(model_cls).get(ident) for ident in idents
        ])

    def last_created(self, model_cls):
        return self._idents_to_objects_set(
            self.last(model_cls, 'created'),
            model_cls
        )

    def last_updated(self, model_cls):
        return self._idents_to_objects_set(
            self.last(model_cls, 'updated'),
            model_cls
        )

    def last_deleted(self, model_cls):
        return self.last(model_cls, 'deleted')

    def assert_(self, model_cls, ident=None, mode='created'):
        idents = self.last(model_cls, mode)
        error_msg = 'No instances of %s were %s' % (model_cls, mode)
        assert idents, error_msg
        if ident is not None:
            i = ident if isinstance(ident, (tuple, list)) else (ident,)
            assert i in idents,'No insatances of %s with identity %r were %s' % \
                   (model_cls, ident, mode)
        return idents

    def assert_created(self, model_cls, ident=None):
        return self._idents_to_objects_set(
            self.assert_(model_cls, ident, 'created'),
            model_cls
        )

    def assert_updated(self, model_cls, ident=None):
        return self._idents_to_objects_set(
            self.assert_(model_cls, ident, 'updated'),
            model_cls
        )

    def assert_deleted(self, model_cls, ident=None):
        return self.assert_(model_cls, ident, 'deleted')

    def assert_one(self, dataset, model_cls, mode):
        if len(dataset) != 1:
            raise AssertionError('%d instance(s) of %s %s, '
                                 'need only one' % (len(dataset),
                                                    model_cls,
                                                    mode))
        return dataset.pop()

    def assert_created_one(self, model_cls):
        result = self.assert_created(model_cls)
        return self.assert_one(result, model_cls, 'created')

    def assert_deleted_one(self, model_cls):
        result = self.assert_deleted(model_cls)
        return self.assert_one(result, model_cls, 'deleted')

    def assert_updated_one(self, model_cls):
        result = self.assert_updated(model_cls)
        return self.assert_one(result, model_cls, 'updated')

    def assert_nothing_happened(self):
        assert not self.created_idents, 'Something is created'
        assert not self.updated_idents, 'Something is updated'
        assert not self.deleted_idents, 'Something is deleted'

    def clear(self):
        self.created_idents = {}
        self.updated_idents = {}
        self.deleted_idents = {}
        self.clear_cache()

    def clear_cache(self):
        self._created = set()
        self._updated = set()
        self._deleted = set()

    def __enter__(self):
        event.listen(self._target, 'after_flush', self._after_flush)
        event.listen(self._target, 'after_commit', self._after_commit)
        event.listen(self._target, 'after_soft_rollback',
                     self._after_rollback)
        self.clear_cache()
        return self

    def __exit__(self, type, value, traceback):
<<<<<<< HEAD
        target = self._target
        try:
            # sa==0.9
            event.remove(target, 'after_flush', self._after_flush)
            event.remove(target, 'after_commit', self._after_commit)
            event.remove(target, 'after_soft_rollback', self._after_rollback)
        except AttributeError:
            # sa==0.8
            event.Events._remove(target, 'after_flush', self._after_flush)
            event.Events._remove(target, 'after_commit', self._after_commit)
            event.Events._remove(target, 'after_soft_rollback',
                                 self._after_rollback)
=======
        remove_event(self._target, 'after_flush', self._after_flush)
        remove_event(self._target, 'after_commit', self._after_commit)
        remove_event(self._target, 'after_soft_rollback',
                     self._after_rollback)
>>>>>>> 65821874
        self.clear_cache()

    def _populate_idents_dict(self, idents, objects):
        for obj in objects:
            ident = util.identity_key(instance=obj)
            idents.setdefault(ident[0], set()).add(ident[1])

    def _after_flush(self, db, flush_context, instances=None):
        def identityset_to_set(obj):
            return set(obj._members.values())
        self._created = self._created.union(identityset_to_set(db.new))
        self._updated = self._updated.union(identityset_to_set(db.dirty))
        self._deleted = self._deleted.union(identityset_to_set(db.deleted))

    def _after_commit(self, db):
        if db.transaction.nested:
            #NOTE: `after_commit` is called within `_flush` for nested
            #      transactions and this is unexpected behavior
            return
        self._populate_idents_dict(self.created_idents, self._created)
        self._populate_idents_dict(self.updated_idents, self._updated)
        self._populate_idents_dict(self.deleted_idents, self._deleted)
        self.clear_cache()

    def _after_rollback(self, db, prev_tx):
        self.clear_cache()<|MERGE_RESOLUTION|>--- conflicted
+++ resolved
@@ -224,25 +224,10 @@
         return self
 
     def __exit__(self, type, value, traceback):
-<<<<<<< HEAD
-        target = self._target
-        try:
-            # sa==0.9
-            event.remove(target, 'after_flush', self._after_flush)
-            event.remove(target, 'after_commit', self._after_commit)
-            event.remove(target, 'after_soft_rollback', self._after_rollback)
-        except AttributeError:
-            # sa==0.8
-            event.Events._remove(target, 'after_flush', self._after_flush)
-            event.Events._remove(target, 'after_commit', self._after_commit)
-            event.Events._remove(target, 'after_soft_rollback',
-                                 self._after_rollback)
-=======
         remove_event(self._target, 'after_flush', self._after_flush)
         remove_event(self._target, 'after_commit', self._after_commit)
         remove_event(self._target, 'after_soft_rollback',
                      self._after_rollback)
->>>>>>> 65821874
         self.clear_cache()
 
     def _populate_idents_dict(self, idents, objects):
